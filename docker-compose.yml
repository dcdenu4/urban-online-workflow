services:
    frontend:
        build: frontend
        command: yarn start-docker
        ports:
            - 3000:3000
        restart: on-failure
        volumes:
            - ./frontend/src:/opt/frontend/src
<<<<<<< HEAD
            - ./appdata:/opt/appdata
=======
        secrets:
            - source: frontend-api-keys
              target: .env
>>>>>>> 71aa4cf4
    api:
        build: server
        ports:
            - 8000:8000
        restart: on-failure
        volumes:
            - ./server:/opt/server
            - ./appdata:/opt/appdata
    worker:
        build: backend-worker
        command: /opt/conda/bin/python /opt/worker/worker.py \
            --queue_ip=0.0.0.0 --queue_port=8000 \
        restart: on-failure
        volumes:
            - ./backend-worker:/opt/worker
<<<<<<< HEAD
            - ./appdata:opt/appdata
=======

secrets:
    frontend-api-keys:
        file: ./frontend/.env
>>>>>>> 71aa4cf4
<|MERGE_RESOLUTION|>--- conflicted
+++ resolved
@@ -7,13 +7,10 @@
         restart: on-failure
         volumes:
             - ./frontend/src:/opt/frontend/src
-<<<<<<< HEAD
             - ./appdata:/opt/appdata
-=======
         secrets:
             - source: frontend-api-keys
               target: .env
->>>>>>> 71aa4cf4
     api:
         build: server
         ports:
@@ -29,11 +26,8 @@
         restart: on-failure
         volumes:
             - ./backend-worker:/opt/worker
-<<<<<<< HEAD
             - ./appdata:opt/appdata
-=======
 
 secrets:
     frontend-api-keys:
-        file: ./frontend/.env
->>>>>>> 71aa4cf4
+        file: ./frontend/.env