server {
	#listen 8080;
<<<<<<< HEAD
    listen 80;
    #listen 443 ssl http2;
    #certbot stuff
    #server_name localhost;
    #server_name frontend;
    #server_name 0.0.0.0;
    server_name 35.238.129.2;
    #ssl_certificate /etc/ssl/certs/nginx/example2.crt;
    #ssl_certificate_key /etc/ssl/certs/nginx/example2.key;
    #include /etc/nginx/includes/ssl.conf;
=======
	listen 80;
	#listen 443 ssl http2;
	#certbot stuff     #server_name localhost;
	#server_name frontend;
	#server_name 0.0.0.0;
	server_name 35.238.129.2;
	#ssl_certificate /etc/ssl/certs/nginx/example2.crt;
	#ssl_certificate_key /etc/ssl/certs/nginx/example2.key;
	#include /etc/nginx/includes/ssl.conf;
>>>>>>> a66763af

	# Attempting to deal with CORS error
	add_header 'Access-Control-Allow-Origin' '*';
	add_header 'Access-Control-Allow-Methods' 'GET, POST, OPTIONS';
	add_header 'Access-Control-Allow-Headers' 'DNT,User-Agent,X-Requested-With,If-Modified-Since,Cache-Control,Content-Type,Range';

<<<<<<< HEAD
    location / { 
	proxy_pass http://frontend:3000;
	# using http_host instead of host to maybe help with a websocket error
	proxy_set_header Host $http_host;
	proxy_set_header X-Real-IP $remote_addr;
	proxy_set_header X-Forwarded-For $proxy_add_x_forwarded_for;
	proxy_set_header X-NginX-Proxy true;
	# Handling OPTIONS for this location directive.
	if ($request_method = 'OPTIONS') {
		add_header Access-Control-Allow-Origin "$http_origin";
=======
	location / {
		proxy_pass http://frontend:3000;
		# using http_host instead of host to maybe help with a websocket error
		proxy_set_header Host $http_host;
		proxy_set_header X-Real-IP $remote_addr;
		proxy_set_header X-Forwarded-For $proxy_add_x_forwarded_for;
		proxy_set_header X-NginX-Proxy true;
		# Handling OPTIONS for this location directive.
		if ($request_method = 'OPTIONS') {
			add_header Access-Control-Allow-Origin "$http_origin";
>>>>>>> a66763af
		add_header Access-Control-Allow-Credentials 'true';
		add_header Access-Control-Allow-Headers 'Authorization, Content-Type, Origin, X-Requested-With, Accept';
		add_header Access-Control-Allow-Methods 'GET, POST, OPTIONS, PUT, DELETE';
		add_header Content-Type 'text/plain; charset=utf-8';
		return 204;
	}
	###
	# These helped resolve a "WebSocket connection to 'ws:35.238.129.2' failed" error
	proxy_redirect off;
	proxy_http_version 1.1;
	proxy_set_header Upgrade $http_upgrade;
<<<<<<< HEAD
        proxy_set_header Connection "upgrade";
	###

        #include /etc/nginx/includes/proxy.conf; 
        #proxy_pass http://172.18.0.3:80;
    	#proxy_pass http://localhost:3000;
	    #proxy_set_header X-Real-IP $remote_addr;
	#proxy_set_header X-Forwarded-For $proxy_add_x_forwarded_for;
	#proxy_set_header X-NginX-Proxy true;
	#proxy_ssl_session_reuse off;
	#proxy_set_header Host $http_host;
	#proxy_cache_bypass $http_upgrade;
	#proxy_redirect http://frontend:3000/ https://$server_name/;
    }
}

server {
	#listen 8080;
    listen 8000;
    #listen 443 ssl http2;
    #certbot stuff
    #server_name localhost;
    #server_name frontend;
    #server_name 0.0.0.0;
    server_name 35.238.129.2:8000;
    #ssl_certificate /etc/ssl/certs/nginx/example2.crt;
    #ssl_certificate_key /etc/ssl/certs/nginx/example2.key;
    #include /etc/nginx/includes/ssl.conf;

    # Attempting to deal with CORS error
    #add_header 'Access-Control-Allow-Origin' '*';
    add_header 'Access-Control-Allow-Origin' 'http://35.238.129.2';
    add_header 'Access-Control-Allow-Methods' 'GET, POST, OPTIONS';
    add_header 'Access-Control-Allow-Headers' 'DNT,User-Agent,X-Requested-With,If-Modified-Since,Cache-Control,Content-Type,Range';
    location /* { 
	proxy_pass http://api:8000;
	# using http_host instead of host to maybe help with a websocket error
	proxy_set_header Host $http_host;
	proxy_set_header X-Real-IP $remote_addr;
	proxy_set_header X-Forwarded-For $proxy_add_x_forwarded_for;
	proxy_set_header X-NginX-Proxy true;
	# Handling OPTIONS for this location directive.
	if ($request_method = 'OPTIONS') {
		#add_header Access-Control-Allow-Origin "$http_origin";
		add_header Access-Control-Allow-Origin "http://35.238.129.2";
		add_header Access-Control-Allow-Credentials 'true';
		add_header Access-Control-Allow-Headers 'Authorization, Content-Type, Origin, X-Requested-With, Accept';
		add_header Access-Control-Allow-Methods 'GET, POST, OPTIONS, PUT, DELETE';
		add_header Content-Type 'text/plain; charset=utf-8';
		return 204;
	}
	if ($request_method = 'GET') {
		#add_header Access-Control-Allow-Origin "$http_origin";
		add_header Access-Control-Allow-Origin "http://35.238.129.2";
		add_header Access-Control-Allow-Credentials 'true';
		add_header Access-Control-Allow-Headers 'Authorization, Content-Type, Origin, X-Requested-With, Accept';
		add_header Access-Control-Allow-Methods 'GET, POST, OPTIONS, PUT, DELETE';
		add_header Content-Type 'text/plain; charset=utf-8';
		return 204;
	}
	###
	# These helped resolve a "WebSocket connection to 'ws:35.238.129.2' failed" error
	proxy_redirect off;
	proxy_http_version 1.1;
	proxy_set_header Upgrade $http_upgrade;
        proxy_set_header Connection "upgrade";
	###

        #include /etc/nginx/includes/proxy.conf; 
        #proxy_pass http://172.18.0.3:80;
    	#proxy_pass http://localhost:3000;
	    #proxy_set_header X-Real-IP $remote_addr;
=======
	proxy_set_header Connection "upgrade";
	###

	#include /etc/nginx/includes/proxy.conf;
	#proxy_pass http://172.18.0.3:80;
	#proxy_pass http://localhost:3000;
	#proxy_set_header X-Real-IP $remote_addr;
>>>>>>> a66763af
	#proxy_set_header X-Forwarded-For $proxy_add_x_forwarded_for;
	#proxy_set_header X-NginX-Proxy true;
	#proxy_ssl_session_reuse off;
	#proxy_set_header Host $http_host;
	#proxy_cache_bypass $http_upgrade;
	#proxy_redirect http://frontend:3000/ https://$server_name/;
<<<<<<< HEAD
    }
    #access_log off;
    #error_log /var/log/nginx/error.log error;
}
=======
	}
}

server {
	#listen 8080;
	listen 8000;
	#listen 443 ssl http2;
	#certbot stuff
	#server_name localhost;
	#server_name frontend;
	#server_name 0.0.0.0;
	server_name 35.238.129.2:8000;
	#ssl_certificate /etc/ssl/certs/nginx/example2.crt;
	#ssl_certificate_key /etc/ssl/certs/nginx/example2.key;
	#include /etc/nginx/includes/ssl.conf;

	# Attempting to deal with CORS error
	#add_header 'Access-Control-Allow-Origin' '*';
	add_header 'Access-Control-Allow-Origin' 'http://35.238.129.2';
	add_header 'Access-Control-Allow-Methods' 'GET, POST, OPTIONS';
	add_header 'Access-Control-Allow-Headers' 'DNT,User-Agent,X-Requested-With,If-Modified-Since,Cache-Control,Content-Type,Range';
	location /* {
		proxy_pass http://api:8000;
		# using http_host instead of host to maybe help with a websocket error
		proxy_set_header Host $http_host;
		proxy_set_header X-Real-IP $remote_addr;
		proxy_set_header X-Forwarded-For $proxy_add_x_forwarded_for;
		proxy_set_header X-NginX-Proxy true;
		# Handling OPTIONS for this location directive.
		if ($request_method = 'OPTIONS') {
			#add_header Access-Control-Allow-Origin "$http_origin";
			add_header Access-Control-Allow-Origin "http://35.238.129.2";
			add_header Access-Control-Allow-Credentials 'true';
			add_header Access-Control-Allow-Headers 'Authorization, Content-Type, Origin, X-Requested-With, Accept';
			add_header Access-Control-Allow-Methods 'GET, POST, OPTIONS, PUT, DELETE';
			add_header Content-Type 'text/plain; charset=utf-8';
			return 204;
		}
		if ($request_method = 'GET') {
			#add_header Access-Control-Allow-Origin "$http_origin";
			add_header Access-Control-Allow-Origin "http://35.238.129.2";
			add_header Access-Control-Allow-Credentials 'true';
			add_header Access-Control-Allow-Headers 'Authorization, Content-Type, Origin, X-Requested-With, Accept';
			add_header Access-Control-Allow-Methods 'GET, POST, OPTIONS, PUT, DELETE';
			add_header Content-Type 'text/plain; charset=utf-8';
			return 204;
		}
		###
		# These helped resolve a "WebSocket connection to 'ws:35.238.129.2' failed" error
		proxy_redirect off;
		proxy_http_version 1.1;
		proxy_set_header Upgrade $http_upgrade;
		proxy_set_header Connection "upgrade";
		###

		#include /etc/nginx/includes/proxy.conf;
		#proxy_pass http://172.18.0.3:80;
		#proxy_pass http://localhost:3000;
		#proxy_set_header X-Real-IP $remote_addr;
		#proxy_set_header X-Forwarded-For $proxy_add_x_forwarded_for;
		#proxy_set_header X-NginX-Proxy true;
		#proxy_ssl_session_reuse off;
		#proxy_set_header Host $http_host;
		#proxy_cache_bypass $http_upgrade;
		#proxy_redirect http://frontend:3000/ https://$server_name/;
	}
	#access_log off;
	#error_log /var/log/nginx/error.log error;
}
>>>>>>> a66763af
<|MERGE_RESOLUTION|>--- conflicted
+++ resolved
@@ -1,17 +1,5 @@
 server {
 	#listen 8080;
-<<<<<<< HEAD
-    listen 80;
-    #listen 443 ssl http2;
-    #certbot stuff
-    #server_name localhost;
-    #server_name frontend;
-    #server_name 0.0.0.0;
-    server_name 35.238.129.2;
-    #ssl_certificate /etc/ssl/certs/nginx/example2.crt;
-    #ssl_certificate_key /etc/ssl/certs/nginx/example2.key;
-    #include /etc/nginx/includes/ssl.conf;
-=======
 	listen 80;
 	#listen 443 ssl http2;
 	#certbot stuff     #server_name localhost;
@@ -21,25 +9,12 @@
 	#ssl_certificate /etc/ssl/certs/nginx/example2.crt;
 	#ssl_certificate_key /etc/ssl/certs/nginx/example2.key;
 	#include /etc/nginx/includes/ssl.conf;
->>>>>>> a66763af
 
 	# Attempting to deal with CORS error
 	add_header 'Access-Control-Allow-Origin' '*';
 	add_header 'Access-Control-Allow-Methods' 'GET, POST, OPTIONS';
 	add_header 'Access-Control-Allow-Headers' 'DNT,User-Agent,X-Requested-With,If-Modified-Since,Cache-Control,Content-Type,Range';
 
-<<<<<<< HEAD
-    location / { 
-	proxy_pass http://frontend:3000;
-	# using http_host instead of host to maybe help with a websocket error
-	proxy_set_header Host $http_host;
-	proxy_set_header X-Real-IP $remote_addr;
-	proxy_set_header X-Forwarded-For $proxy_add_x_forwarded_for;
-	proxy_set_header X-NginX-Proxy true;
-	# Handling OPTIONS for this location directive.
-	if ($request_method = 'OPTIONS') {
-		add_header Access-Control-Allow-Origin "$http_origin";
-=======
 	location / {
 		proxy_pass http://frontend:3000;
 		# using http_host instead of host to maybe help with a websocket error
@@ -50,7 +25,6 @@
 		# Handling OPTIONS for this location directive.
 		if ($request_method = 'OPTIONS') {
 			add_header Access-Control-Allow-Origin "$http_origin";
->>>>>>> a66763af
 		add_header Access-Control-Allow-Credentials 'true';
 		add_header Access-Control-Allow-Headers 'Authorization, Content-Type, Origin, X-Requested-With, Accept';
 		add_header Access-Control-Allow-Methods 'GET, POST, OPTIONS, PUT, DELETE';
@@ -62,80 +36,6 @@
 	proxy_redirect off;
 	proxy_http_version 1.1;
 	proxy_set_header Upgrade $http_upgrade;
-<<<<<<< HEAD
-        proxy_set_header Connection "upgrade";
-	###
-
-        #include /etc/nginx/includes/proxy.conf; 
-        #proxy_pass http://172.18.0.3:80;
-    	#proxy_pass http://localhost:3000;
-	    #proxy_set_header X-Real-IP $remote_addr;
-	#proxy_set_header X-Forwarded-For $proxy_add_x_forwarded_for;
-	#proxy_set_header X-NginX-Proxy true;
-	#proxy_ssl_session_reuse off;
-	#proxy_set_header Host $http_host;
-	#proxy_cache_bypass $http_upgrade;
-	#proxy_redirect http://frontend:3000/ https://$server_name/;
-    }
-}
-
-server {
-	#listen 8080;
-    listen 8000;
-    #listen 443 ssl http2;
-    #certbot stuff
-    #server_name localhost;
-    #server_name frontend;
-    #server_name 0.0.0.0;
-    server_name 35.238.129.2:8000;
-    #ssl_certificate /etc/ssl/certs/nginx/example2.crt;
-    #ssl_certificate_key /etc/ssl/certs/nginx/example2.key;
-    #include /etc/nginx/includes/ssl.conf;
-
-    # Attempting to deal with CORS error
-    #add_header 'Access-Control-Allow-Origin' '*';
-    add_header 'Access-Control-Allow-Origin' 'http://35.238.129.2';
-    add_header 'Access-Control-Allow-Methods' 'GET, POST, OPTIONS';
-    add_header 'Access-Control-Allow-Headers' 'DNT,User-Agent,X-Requested-With,If-Modified-Since,Cache-Control,Content-Type,Range';
-    location /* { 
-	proxy_pass http://api:8000;
-	# using http_host instead of host to maybe help with a websocket error
-	proxy_set_header Host $http_host;
-	proxy_set_header X-Real-IP $remote_addr;
-	proxy_set_header X-Forwarded-For $proxy_add_x_forwarded_for;
-	proxy_set_header X-NginX-Proxy true;
-	# Handling OPTIONS for this location directive.
-	if ($request_method = 'OPTIONS') {
-		#add_header Access-Control-Allow-Origin "$http_origin";
-		add_header Access-Control-Allow-Origin "http://35.238.129.2";
-		add_header Access-Control-Allow-Credentials 'true';
-		add_header Access-Control-Allow-Headers 'Authorization, Content-Type, Origin, X-Requested-With, Accept';
-		add_header Access-Control-Allow-Methods 'GET, POST, OPTIONS, PUT, DELETE';
-		add_header Content-Type 'text/plain; charset=utf-8';
-		return 204;
-	}
-	if ($request_method = 'GET') {
-		#add_header Access-Control-Allow-Origin "$http_origin";
-		add_header Access-Control-Allow-Origin "http://35.238.129.2";
-		add_header Access-Control-Allow-Credentials 'true';
-		add_header Access-Control-Allow-Headers 'Authorization, Content-Type, Origin, X-Requested-With, Accept';
-		add_header Access-Control-Allow-Methods 'GET, POST, OPTIONS, PUT, DELETE';
-		add_header Content-Type 'text/plain; charset=utf-8';
-		return 204;
-	}
-	###
-	# These helped resolve a "WebSocket connection to 'ws:35.238.129.2' failed" error
-	proxy_redirect off;
-	proxy_http_version 1.1;
-	proxy_set_header Upgrade $http_upgrade;
-        proxy_set_header Connection "upgrade";
-	###
-
-        #include /etc/nginx/includes/proxy.conf; 
-        #proxy_pass http://172.18.0.3:80;
-    	#proxy_pass http://localhost:3000;
-	    #proxy_set_header X-Real-IP $remote_addr;
-=======
 	proxy_set_header Connection "upgrade";
 	###
 
@@ -143,19 +43,12 @@
 	#proxy_pass http://172.18.0.3:80;
 	#proxy_pass http://localhost:3000;
 	#proxy_set_header X-Real-IP $remote_addr;
->>>>>>> a66763af
 	#proxy_set_header X-Forwarded-For $proxy_add_x_forwarded_for;
 	#proxy_set_header X-NginX-Proxy true;
 	#proxy_ssl_session_reuse off;
 	#proxy_set_header Host $http_host;
 	#proxy_cache_bypass $http_upgrade;
 	#proxy_redirect http://frontend:3000/ https://$server_name/;
-<<<<<<< HEAD
-    }
-    #access_log off;
-    #error_log /var/log/nginx/error.log error;
-}
-=======
 	}
 }
 
@@ -225,4 +118,3 @@
 	#access_log off;
 	#error_log /var/log/nginx/error.log error;
 }
->>>>>>> a66763af
