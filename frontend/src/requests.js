--- conflicted
+++ resolved
@@ -190,50 +190,28 @@
   // doing any wallpapering. The values will come from the
   // baseline LULC.
 
+  const lulcTable = {
+    'Developed, Open Space': 24,
+    'Developed, Low Intensity': 8,
+    'Shrub/Scrub': 4,
+  };
+  return Promise.resolve(lulcTable);
+
   // TODO: re-instate this real fetch once the endpoint is ready,
   // https://github.com/natcap/urban-online-workflow/issues/42
-
-<<<<<<< HEAD
   // return (
   //   window.fetch(`${apiBaseURL}/stats_under_parcel`, {
   //     method: 'post',
   //     headers: { 'Content-Type': 'application/json' },
   //     body: JSON.stringify({
+  //       session_id: sessionID,
   //       target_parcel_wkt: polygonCoordsToWKT(parcelCoords),
-  //       // stats_id: ?
   //     }),
   //   })
   //     .then((response) => response.json())
   //     .then((json) => console.log(json))
   //     .catch((error) => console.log(error))
   // );
-  const lulcTable = {
-    'Developed, Open Space': 24,
-    'Developed, Low Intensity': 8,
-    'Shrub/Scrub': 4,
-  };
-  return Promise.resolve(lulcTable);
-=======
-  return (
-    window.fetch(`${apiBaseURL}/stats_under_parcel`, {
-      method: 'post',
-      headers: { 'Content-Type': 'application/json' },
-      body: JSON.stringify({
-        session_id: sessionID,
-        target_parcel_wkt: polygonCoordsToWKT(parcelCoords),
-      }),
-    })
-      .then((response) => response.json())
-      .then((json) => console.log(json))
-      .catch((error) => console.log(error))
-  );
-  // const lulcTable = {
-  //   'Developed, Open Space': 24,
-  //   'Developed, Low Intensity': 8,
-  //   'Shrub/Scrub': 4,
-  // };
-  // return Promise.resolve(lulcTable);
->>>>>>> 35137c5d
 }
 
 /**
