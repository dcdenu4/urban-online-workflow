import { Map, View } from 'ol';
import { Fill, Stroke, Style } from 'ol/style';
import MVT from 'ol/format/MVT';
import OSM from 'ol/source/OSM';
import React, { useEffect, useRef } from 'react';
import TileLayer from 'ol/layer/Tile';
import VectorTileLayer from 'ol/layer/VectorTile';
import VectorTileSource from 'ol/source/VectorTile';

<<<<<<< HEAD
import { applyStyle } from 'ol-mapbox-style';
import MapboxVectorLayer from 'ol/layer/MapboxVector';

import Popup from './popup';
import lulcLayer from './map/lulcLayer';

=======
>>>>>>> ac08697a
// style for selected features
const selectedStyle = new Style({
  stroke: new Stroke({
    color: 'rgba(51, 153, 204,0.8)',
    width: 4,
  }),
  fill: new Fill({
    color: 'rgba(51, 153, 204,0.4)',
  }),
});

function getCoords(geometry) {
  const flatCoords = geometry.getFlatCoordinates();
  const pairedCoords = flatCoords.reduce(
    (result, value, index, array) => {
      if (index % 2 === 0) {
        result.push(array.slice(index, index + 2));
      }
      return result;
    }, []);
  return pairedCoords;
}

export default function MapComponent(props) {
  const { setParcel } = props;
  // refs for elements to insert openlayers-controlled nodes into the dom
  const mapElementRef = useRef();

  console.log(import.meta.env.VITE_DAVES_MAPBOX_TOKEN)
  // useEffect with no dependencies: only runs after first render
  useEffect(() => {
    // define map layers
    // const streetMapLayer = new TileLayer({ source: new OSM() });
    const streetMapLayer = new MapboxVectorLayer({
      styleUrl: 'mapbox://styles/mapbox/light-v10',
      accessToken: import.meta.env.VITE_DAVES_MAPBOX_TOKEN
    });
    const parcelLayer = new VectorTileLayer({
      source: new VectorTileSource({
        format: new MVT(),
        // access API key loaded from your private .env file using dotenv package
        // because of vite, env variables are exposed through import.meta.env
        // and must be prefixed with VITE_. https://vitejs.dev/guide/env-and-mode.html#env-files
        url: 'https://api.mapbox.com/v4/emlys.san-antonio-parcels/{z}/{x}/{y}.mvt?access_token=' + import.meta.env.VITE_MAPBOX_API_KEY,
      }),
      minZoom: 18, // don't display this layer below zoom level 17
    });
    let selectedFeature;
    const selectionLayer = new VectorTileLayer({
      renderMode: 'vector',
      source: parcelLayer.getSource(),
      style: (feature) => {
        // have to compare feature ids, not the feature objects, because tiling
        // will split some features in to multiple objects with the same id
        if (selectedFeature && feature.getId() === selectedFeature.getId()) {
          return selectedStyle;
        }
      },
    });

    // define the map
    const map = new Map({
      target: mapElementRef.current,
      layers: [
        streetMapLayer,
        // parcelLayer,
        // selectionLayer,
        lulcLayer,
      ],
<<<<<<< HEAD
      overlays: [overlay],
      // view: lulcLayer.getSource().getView(),
=======
>>>>>>> ac08697a
      view: new View({
        center: [-10964368.72, 3429876.58], // San Antonio, EPSG:3857
        projection: 'EPSG:3857',
        zoom: 15,
        // center: [-125, 38],
        // projection: 'EPSG:4326'
      }),
    });

    // map click handler: visually select the clicked feature and save info in state
    const handleClick = async (event) => {
      await parcelLayer.getFeatures(event.pixel).then(async (features) => {
        const feature = features.length ? features[0] : undefined;
        if (feature) {
          selectedFeature = feature;
          // NOTE that a feature's geometry can change with the tile/zoom level and view position
          // and so its coordinates will change slightly.
          // for best precision, maybe don't get the coordinates on the client side
          const coords = getCoords(feature);
          const parcelID = feature.get('OBJECTID');
          setParcel({ id: parcelID, coords: coords });
        } else {
          selectedFeature = undefined;
        }
        selectionLayer.changed();
      });
    };
    map.on(['click'], handleClick);
  }, []);

  // render component
  return (
    <div className="map-container">
      <div ref={mapElementRef} className="map-viewport" />
    </div>
  );
}<|MERGE_RESOLUTION|>--- conflicted
+++ resolved
@@ -6,16 +6,10 @@
 import TileLayer from 'ol/layer/Tile';
 import VectorTileLayer from 'ol/layer/VectorTile';
 import VectorTileSource from 'ol/source/VectorTile';
-
-<<<<<<< HEAD
-import { applyStyle } from 'ol-mapbox-style';
 import MapboxVectorLayer from 'ol/layer/MapboxVector';
 
-import Popup from './popup';
 import lulcLayer from './map/lulcLayer';
 
-=======
->>>>>>> ac08697a
 // style for selected features
 const selectedStyle = new Style({
   stroke: new Stroke({
@@ -85,11 +79,6 @@
         // selectionLayer,
         lulcLayer,
       ],
-<<<<<<< HEAD
-      overlays: [overlay],
-      // view: lulcLayer.getSource().getView(),
-=======
->>>>>>> ac08697a
       view: new View({
         center: [-10964368.72, 3429876.58], // San Antonio, EPSG:3857
         projection: 'EPSG:3857',
