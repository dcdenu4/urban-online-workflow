--- conflicted
+++ resolved
@@ -38,8 +38,7 @@
 }
 
 .scenario-table {
-<<<<<<< HEAD
-  padding-top:  1rem;
+  padding-top: 1rem;
 }
 
 .layers-control {
@@ -59,8 +58,4 @@
   padding: 0.5rem;
   margin: 0;
   filter: drop-shadow(2px 2px 2px grey);
-}
-=======
-  padding-top: 1rem;
-}
->>>>>>> 4ff3e284
+}