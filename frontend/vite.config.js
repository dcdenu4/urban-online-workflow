--- conflicted
+++ resolved
@@ -4,7 +4,7 @@
 // https://vitejs.dev/config/
 export default defineConfig({
   plugins: [react()],
-<<<<<<< HEAD
+  envDir: '/run/secrets/',
   test: {
     globals: true,
     environment: 'happy-dom',
@@ -13,7 +13,4 @@
       src: 'src',
     },
   },
-=======
-  envDir: '/run/secrets/',
->>>>>>> d5ced591
 });